--- conflicted
+++ resolved
@@ -32,8 +32,6 @@
 	tmp_config.delete 'database'
 
 	ActiveRecord::Base.establish_connection tmp_config
-<<<<<<< HEAD
-
 	puts "Dropping database #{db_name}"
 	begin
 		ActiveRecord::Base.connection.drop_database db_name
@@ -42,15 +40,6 @@
 
 	puts "Creating database #{db_name}"
 	ActiveRecord::Base.connection.create_database db_name
-
-=======
-	puts "Established connection."
-
-	ActiveRecord::Base.connection.create_database db_name
-	puts "Created database"	
-
-	ActiveRecord::Base.establish_connection @db_config
->>>>>>> 5120e1f8
 	puts "Database #{@db_config.database} created."
 end
 
