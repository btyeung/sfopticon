--- conflicted
+++ resolved
@@ -234,13 +234,8 @@
     sforce.retrieve(:manifest => sforce.manifest(mods), :extract_to => dir)
 
     # Now we replay the changes into the repo and the database
-<<<<<<< HEAD
-    diff.each do |change|
-      log.info { "DIFF: #{change[:type]} - #{change[:object][:full_name]}" }
-=======
     change_queue.apply_change_queue(dir, branch.local_path) do |change|
       log.info { "DIFF: #{change.change_type} - #{change.sf_object[:full_name]}" }
->>>>>>> 397657b9
 
       commit_message = "#{change[:type].to_s.capitalize} - #{change[:object][:full_name]}\n\n"
       if change[:type] == :delete
